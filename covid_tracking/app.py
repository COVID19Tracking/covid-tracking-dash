# -*- coding: utf-8 -*-
import math
import os.path as osp
from pathlib import Path
import requests
import pandas as pd
import numpy as np
import datetime
import dash
import dash_core_components as dcc
import dash_html_components as html
import dash_bootstrap_components as dbc
from dash.dependencies import Input, Output
from flask_caching import Cache
from flask import request
import argparse
import plotly.graph_objects as go
import logging
logger = logging.getLogger(__name__)

external_stylesheets = [dbc.themes.BOOTSTRAP]
app = dash.Dash(__name__, external_stylesheets=external_stylesheets)
cache = Cache(app.server, config={
    'CACHE_TYPE': 'filesystem',
    'CACHE_DIR': '/tmp/covid-tracking'
})

##################################
# Constants
##################################

PKG_DIR = Path(osp.abspath(__file__)).parent
DATA_DIR = PKG_DIR.parent / 'data'
TIMEOUT = 10 # Short timeout (10 seconds) to avoid excessive API traffic
BASE_URL = 'https://covidtracking.com/api/'

STATES_DATA = pd.read_csv(DATA_DIR / 'states.csv')
STATES = {
    r['code']: r.rename(index=lambda i: 'display' if i == 'name' else i).to_dict()
    for _, r in STATES_DATA.iterrows()
}
STATES['all'] = dict(id='all', display='All')
ALL_STATES_ID = 'all'
RS_LOGO = "https://images.plot.ly/logo/new-branding/plotly-logomark.png"

STATS = {
    r.id: dict(id=r.id, display=r.name)
    for r in pd.read_csv(DATA_DIR / 'metrics.csv').itertuples()
}
DEFAULT_STATE = ALL_STATES_ID
DEFAULT_METRIC = 'total'

##################################
# Page Layout and Callbacks
##################################

@cache.memoize(timeout=TIMEOUT)
def get_endpoint_data(endpoint):
    url = BASE_URL + endpoint
    return requests.get(url).json()

def add_state_metadata(df):
    if 'state' not in df:
        return df
    cols = ['state', 'name', 'centroid_lat', 'centroid_lon', 'population']
    df_states = STATES_DATA.rename(columns={'code': 'state'})[cols]
    df = pd.merge(df, df_states, on='state', how='left')
    return df

def add_percapita_stats(df):
    if 'population' not in df:
        return df
    for c in STATS.keys():
        if c in df:
            df[c + '_pc'] = 1E6 * df[c] / df['population']
    return df

def add_derived_metrics(df,endpoint):
    """Adding metrics derived from the base stats:
        newCases: new cases on this day for this state
        posPerTest: positive test results/ total tests
    :param df: dataFrame
    """
    if 'positive' in df and 'total' in df:
        df['posPerTest'] = df['positive']/df['total']
    else:
        raise KeyError('Dataframe needs to have `positive` and `total` as columns')

    # Condition for "states" data
    if 'state' in df:
        df['newCases'] = df.sort_values('date').groupby('state').positive.diff() if 'date' in df else df.groupby('state').positive.diff()
    # Condition for "us" data
    elif 'states' in df:
        df['newCases'] = df.sort_values('date').positive.diff() if 'date' in df else df.positive.diff()
    else:
        raise NotImplementedError("Only supporting US/ State Level New cases")


    return df

def get_data(endpoint):
    df = pd.DataFrame(get_endpoint_data(endpoint))
    df = add_derived_metrics(df, endpoint)
    df = add_state_metadata(df)
    df = add_percapita_stats(df)
    return df

class API(object):

    @property
    def states_daily(self):
        return get_data('states/daily')

    @property
    def states_current(self):
        return get_data('states')

    @property
    def nation_daily(self):
        return get_data('us/daily')

api = API()

app.layout = html.Div([
    dbc.Navbar(
        [
            html.A(
                dbc.Row(
                    [
                        dbc.Col(html.Img(src=RS_LOGO, height="30px")),
                        dbc.Col(dbc.NavbarBrand("COVID Tracking Project", className="ml-2")),
                    ],
                    align="center",
                    no_gutters=True,
                ),
                href="#",
            ),
            dbc.NavbarToggler(id="navbar-toggler")
        ],
        color="dark",
        dark=True,
    ),
    html.Div(
        [

            ##################################
            # Header and Introduction
            ##################################
            dbc.Row(dbc.Col([
                    html.Div(
                        'U.S. COVID-19 Case Statistic Tracking',
                        style={'font-size': '36px'}
                    ),
                    html.Div([
                        html.Div('By Eric Czech & Nirek Sharma',
                        style={'font-style': 'italic', 'display': 'inline'}),
                        html.Div('Data updated daily at 4 PM EST',
                        style={'font-style': 'italic', 'color': 'red', 'display': 'inline', 'paddingLeft': '10px'}),
                    ]),
                    html.Hr(),
                    dcc.Markdown(
                        'This tracker contains visualizations of data from the [COVID Tracking Project](https://covidtracking.com/).  This information '
                        'is updated daily and combines several efforts to aggregate and report curated Coronavirus testing data.  See '
                        '[here](https://covidtracking.com/about-tracker/) for more details on how this data is collected.  The '
                        '[API](https://covidtracking.com/api/) documentation may also be helpful for those looking for direct access to the same '
                        'information shown below.\n\n'
                        'Note that for all graphics, ```Total Tests Administered``` = ```Confirmed Positive Tests``` + ```Confirmed Negative Tests``` + ```Pending Tests``` (```Deaths``` are tracked separately).'
                    ),
                    html.H4('Case Statistics', style={'font-style': 'bold'}),
                    html.Div(dcc.Markdown(
                            'This figure shows selected case statistics across the entire U.S. by default, or for a '
                            'specific state if one is chosen in the dropdown.  Note that individual statistics can be '
                            'selected while hiding all others by **double-clicking on items in the legend on the right**.',
                        ),
                        style={'font-size': '12px', 'color': 'grey'}
                    ),
                ],
                width=6
            ), justify='center'),

            ##################################
            # First Visualization (statistics)
            ##################################

            dbc.Row([
                dbc.Col([
                        dcc.Dropdown(
                            id='stats-state',
                            options=[
                                {'label': v['display'], 'value': k}
                                for k, v in STATES.items()
                            ],
                            value=None,
                            style={'paddingLeft': '5px', 'margin-top': '10px'},
                            clearable=False,
                            placeholder='Choose State ...'
                        )
                    ],
                    width={'size': 2, 'offset': 8}
                )
            ]),
            dbc.Row([
                dbc.Col(html.Div(dcc.Graph(
                    id='plot-stats',
                    figure=go.Figure(data=[], layout=go.Layout(
                        plot_bgcolor='white', paper_bgcolor='white',
                        xaxis=go.layout.XAxis(showticklabels=False),
                        yaxis=go.layout.YAxis(showticklabels=False)
                    ))
                )), width={'size': 8, 'offset': 2})
            ]),
            dbc.Row(dbc.Col([
                    html.Hr(),
                    html.H4('State-Level Breakdowns', style={'font-style': 'bold'}),
                    html.Div(dcc.Markdown(
                            'This figure shows a single statistic across all U.S. states, with the map (left) containing '
                            'aggregate counts to date and the time series (right) containing daily observations.  Note '
                            'that individual states can be selected in the plot on the right while hiding all others by '
                            '**double-clicking on the corresponding item in the legend**.',
                        ),
                        style={'font-size': '12px', 'color': 'grey'}
                    )
                ],
                width=6),
                justify='center'
            ),

            ##################################
            # Second Visualization (states)
            ##################################
            dbc.Row([
                dbc.Col([
                        dcc.Dropdown(
                            id='states-metric',
                            options=[
                                {'label': v['display'], 'value': k}
                                for k, v in STATS.items()
                            ],
                            value=None,
                            style={'paddingLeft': '5px'},
                            clearable=False,
                            placeholder='Choose Statistic ...'
                        )
                    ],
                    width={'size': 2, 'offset': 9},
                    style={'padding-right': '2px'}
                ),
                dbc.Col([
                    dcc.Checklist(
                        id='states-options',
                        options=[
                            {'label': 'Per-capita', 'value': 'percapita'},
                            {'label': 'Logarithmic', 'value': 'logarithmic'},
                            {'label': 'Choropleth', 'value': 'choropleth'},
                        ],
                        value=['percapita', 'choropleth'],
                        style={'position': 'relative', 'margin-top': '-7px', 'margin-bottom': '-3px'},
                        labelStyle={
                            'font-family': 'arial', 'margin': '0px', 'border': '0px',
                            'padding': '0px', 'font-size': '12px', 'display': 'block'
                        }
                    )
                    ],
                    width={'size': 1},
                    style={'padding-left': '2px', 'margin-top': '0px'}
                )
            ]),
            dbc.Row([
                dbc.Col(html.Div(dcc.Graph(
                    id='map-states',
                    figure=go.Figure(data=[], layout=go.Layout(
                        plot_bgcolor='white', paper_bgcolor='white',
                        xaxis=go.layout.XAxis(showticklabels=False),
                        yaxis=go.layout.YAxis(showticklabels=False)
                    ))
                )), width=5),
                dbc.Col(html.Div(dcc.Graph(
                    id='plot-states',
                    figure=go.Figure(data=[], layout=go.Layout(
                        plot_bgcolor='white', paper_bgcolor='white',
                        xaxis=go.layout.XAxis(showticklabels=False),
                        yaxis=go.layout.YAxis(showticklabels=False)
                    ))
                )), width=7)
            ])
        ],
        style={'margin': 'auto', 'width': '98%'}
    ),

    dbc.CardFooter([
            html.Img(alt="Creative Commons License", src="https://i.creativecommons.org/l/by/4.0/88x31.png", style={'display': 'inline'}),
            html.Div('This work is licensed under a', style={'display': 'inline', 'margin-left': '5px', 'margin-right': '5px'}),
            html.A('Creative Commons Attribution 4.0 International License', rel="license", href="http://creativecommons.org/licenses/by/4.0/")
#<img alt="Creative Commons License" style="border-width:0" src="https://i.creativecommons.org/l/by/4.0/88x31.png" /></a><br />.
#This work is licensed under a <a rel="license" href="http://creativecommons.org/licenses/by/4.0/">Creative Commons Attribution 4.0 International License</a>
    ]),

])

def log_action(action, *args, **kwargs):
    # Dump out info for post-hoc traffic monitoring
    app.logger.warning(f'ACTION|{request.remote_addr}|{datetime.datetime.now()}|{action}|{args}|{kwargs}')

@app.callback(Output('plot-stats', 'figure'), [
    Input('stats-state', 'value')
])
def update_stats_plot(state):
    log_action('update_stats_plot', state)
    if state is None:
        state = DEFAULT_STATE
    if state == ALL_STATES_ID:
        df = api.nation_daily
    else:
        df = api.states_daily
        df = df[df['state'] == state]
        if len(df) == 0:
            logger.warning(f'No data found for state {state}')
            return go.Figure()
    df['date'] = pd.to_datetime(df['date'], format='%Y%m%d')
    data = [
        go.Scatter(x=df['date'], y=df[c], name=STATS[c]['display'])
        for c in sorted(STATS.keys())
        if c in df
    ]
    layout = go.Layout()
    fig = go.Figure(data=data, layout=layout)
    location = 'Nationwide' if state == ALL_STATES_ID else STATES[state]['display']
    title = f'COVID-19 Status ({location})'
    fig.update_layout(
        plot_bgcolor='white', paper_bgcolor='white',
        yaxis_type='linear', margin=dict(t=30, b=0),
        height=300, title=title
    )
    return fig


@app.callback(Output('map-states', 'figure'), [
    Input('states-metric', 'value'),
    Input('states-options', 'value')
])
def update_states_map(metric, options):
    log_action('update_states_map', metric, options)
    if metric is None:
        metric = DEFAULT_METRIC
<<<<<<< HEAD

    if pc:
=======
    if 'percapita' in options:
>>>>>>> 58c6a544
        metric = metric + '_pc'

    # Getting today's new cases
    if 'newCases' in metric:
        df = api.states_daily
        # Handling if this is checked before ther 4PM eastern time update
        today = int(datetime.datetime.today().strftime('%Y%m%d'))
        df = df[df['date'] == today]
        if len(df) == 0:
            df = df[df['date'] == today -1]
        df = df[df[metric] > 0]
    else:
        df = api.states_current
        df = df[df[metric] > 0]

    if 'choropleth' in options:
        data = [
            go.Choropleth(
                locations=df['state'],
                z=df[metric],
                locationmode='USA-states',
                colorscale=[[0,'green'], [.1, 'yellow'], [1,'red']],
                colorbar_title='',
                text=df.apply(lambda r: f'{r["name"]}: {math.ceil(r[metric]):.0f}', axis=1),
                hoverinfo='text'
            )
        ]
    else:
        data = [
            go.Scattergeo(
                lat=df['centroid_lat'],
                lon=df['centroid_lon'],
                marker=dict(
                    size=(10 + 30 * (df[metric] / df[metric].max())).fillna(0),
                    color=df[metric],
                    cmin=0,
                    cmax=df[metric].max(),
                    colorscale=[[0, 'green'], [.1, 'yellow'], [1, 'red']],
                    colorbar_title=''
                ),
                text=df.apply(lambda r: f'{r["name"]}: {math.ceil(r[metric]):.0f}', axis=1),
                hoverinfo='text',
                locationmode='USA-states'
            )
        ]

    title = f'{STATS[metric.split("_")[0]]["display"]}{" per 100k Residents" if "percapita" in options else ""} (To Date)'
    layout = go.Layout(
        title=title,
        plot_bgcolor='white', paper_bgcolor='white',
        margin=dict(r=0, l=0),
        geo=go.layout.Geo(scope='usa')
    )
    fig = go.Figure(data=data, layout=layout)
    return fig

@app.callback(Output('plot-states', 'figure'), [
    Input('states-metric', 'value'),
    Input('states-options', 'value')
])
def update_states_plot(metric, options):
    log_action('update_states_plot', options)
    if metric is None:
        metric = DEFAULT_METRIC
    if 'percapita' in options:
        metric = metric + '_pc'
    df = api.states_daily
    df['date'] = pd.to_datetime(df['date'], format='%Y%m%d')
    df = df.pivot_table(index='date', columns='state', values=metric)
    data = [
        go.Scatter(x=df[c].index, y=df[c], name=c)
        for c in df
    ]
    layout = go.Layout()
    fig = go.Figure(data=data, layout=layout)
    title = f'{STATS[metric.split("_")[0]]["display"]}{" per 100k Residents" if "percapita" in options else ""} (Daily)'
    fig.update_layout(plot_bgcolor='white', paper_bgcolor='white', title=title, yaxis_type='log' if 'logarithmic' in options else 'linear')
    return fig


if __name__ == '__main__':
    parser = argparse.ArgumentParser(description='Run COVID dashboard.')
    parser.add_argument('--port', type=int, help='Server port', default=8050)
    parser.add_argument('--host', type=str, help='Server host', default='0.0.0.0')
    parser.add_argument('--debug', action='store_true', help='Debug mode')
    args = parser.parse_args()
    app.run_server(debug=args.debug, host=args.host, port=args.port)<|MERGE_RESOLUTION|>--- conflicted
+++ resolved
@@ -342,12 +342,8 @@
     log_action('update_states_map', metric, options)
     if metric is None:
         metric = DEFAULT_METRIC
-<<<<<<< HEAD
-
-    if pc:
-=======
+        
     if 'percapita' in options:
->>>>>>> 58c6a544
         metric = metric + '_pc'
 
     # Getting today's new cases
