id,name
<<<<<<< HEAD
total,Total Reported Cases
positive,Confirmed Positive Cases
negative,Confirmed Negative Cases
pending,Pending Cases
death,Deaths
posPerTest, Confirmed Positive Cases Per Test
newCases, New Cases This Day
=======
total,Total Tests Administered
positive,Confirmed Positive Tests
negative,Confirmed Negative Tests
pending,Pending Tests
death,Deaths
>>>>>>> 58c6a544
<|MERGE_RESOLUTION|>--- conflicted
+++ resolved
@@ -1,16 +1,8 @@
 id,name
-<<<<<<< HEAD
-total,Total Reported Cases
-positive,Confirmed Positive Cases
-negative,Confirmed Negative Cases
-pending,Pending Cases
-death,Deaths
-posPerTest, Confirmed Positive Cases Per Test
-newCases, New Cases This Day
-=======
 total,Total Tests Administered
 positive,Confirmed Positive Tests
 negative,Confirmed Negative Tests
 pending,Pending Tests
 death,Deaths
->>>>>>> 58c6a544
+posPerTest, Confirmed Positive Cases Per Test
+newCases, New Cases This Day
